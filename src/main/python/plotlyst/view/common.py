--- conflicted
+++ resolved
@@ -23,19 +23,12 @@
 from typing import Optional, Tuple, List
 
 import qtawesome
-<<<<<<< HEAD
-from PyQt5.QtCore import Qt, QRectF, QModelIndex, QRect, QPoint, QObject, QEvent, QBuffer, QIODevice, QSize, QMimeData, \
+
+from PyQt6.QtCore import Qt, QRectF, QModelIndex, QRect, QPoint, QObject, QEvent, QBuffer, QIODevice, QSize, QMimeData, \
     QByteArray, pyqtSignal
-from PyQt5.QtGui import QPixmap, QPainterPath, QPainter, QFont, QColor, QIcon, QDrag
-from PyQt5.QtWidgets import QWidget, QSizePolicy, QColorDialog, QAbstractItemView, \
-    QMenu, QAction, QAbstractButton, \
-=======
-from PyQt6.QtCore import Qt, QRectF, QModelIndex, QRect, QPoint, QObject, QEvent, QBuffer, QIODevice, QSize, QMimeData, \
-    QByteArray
 from PyQt6.QtGui import QPixmap, QPainterPath, QPainter, QFont, QColor, QIcon, QDrag, QAction
 from PyQt6.QtWidgets import QWidget, QSizePolicy, QColorDialog, QAbstractItemView, \
     QMenu, QAbstractButton, \
->>>>>>> 8d7bd247
     QStackedWidget, QAbstractScrollArea, QLineEdit, QHeaderView, QScrollArea, QFrame
 from fbs_runtime import platform
 from overrides import overrides
@@ -163,15 +156,9 @@
     def eventFilter(self, watched: QObject, event: QEvent) -> bool:
         if self.ignoreCheckedButton and self._checkedButton(watched) or not watched.isEnabled():
             return super(OpacityEventFilter, self).eventFilter(watched, event)
-<<<<<<< HEAD
-        if event.type() == QEvent.Enter:
-            translucent(watched, self.enterOpacity)
-        elif event.type() == QEvent.Leave:
-=======
         if event.type() == QEvent.Type.Enter:
             translucent(watched, self.enterOpacity)
         elif event.type() == QEvent.Type.Leave:
->>>>>>> 8d7bd247
             translucent(watched, self.leaveOpacity)
 
         return super(OpacityEventFilter, self).eventFilter(watched, event)
