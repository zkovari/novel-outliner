"""
Plotlyst
Copyright (C) 2021-2022  Zsolt Kovari

This file is part of Plotlyst.

Plotlyst is free software: you can redistribute it and/or modify
it under the terms of the GNU General Public License as published by
the Free Software Foundation, either version 3 of the License, or
(at your option) any later version.

Plotlyst is distributed in the hope that it will be useful,
but WITHOUT ANY WARRANTY; without even the implied warranty of
MERCHANTABILITY or FITNESS FOR A PARTICULAR PURPOSE.  See the
GNU General Public License for more details.

You should have received a copy of the GNU General Public License
along with this program.  If not, see <https://www.gnu.org/licenses/>.
"""
import copy
from functools import partial
from typing import Optional, List

import qtanim
from PyQt6.QtCore import Qt, QEvent, QObject, pyqtSignal
from PyQt6.QtGui import QColor
<<<<<<< HEAD
from PyQt6.QtWidgets import QWidget, QPushButton, QSizePolicy, QFrame, QButtonGroup, QHeaderView, QMenu, QWidgetAction, \
    QDialog, QToolButton
=======
from PyQt6.QtWidgets import QWidget, QPushButton, QSizePolicy, QFrame, QButtonGroup, QMenu, QWidgetAction
>>>>>>> 7e8d0e6c
from overrides import overrides
from qthandy import vspacer, spacer, translucent, transparent, btn_popup, gc, bold, clear_layout, flow, vbox, incr_font, \
    margins, italic, btn_popup_menu, ask_confirmation, retain_when_hidden
from qthandy.filter import VisibilityToggleEventFilter, OpacityEventFilter

from src.main.python.plotlyst.common import ACT_THREE_COLOR
from src.main.python.plotlyst.core.domain import StoryStructure, Novel, StoryBeat, \
    Character, SceneType, Scene, TagType, SelectionItem, Tag, \
    StoryBeatType, Plot, PlotType, PlotValue, three_act_structure, save_the_cat
from src.main.python.plotlyst.env import app_env
from src.main.python.plotlyst.event.core import emit_event, EventListener, Event
from src.main.python.plotlyst.event.handler import event_dispatcher
from src.main.python.plotlyst.events import NovelStoryStructureUpdated, SceneChangedEvent, SceneDeletedEvent
from src.main.python.plotlyst.model.characters_model import CharactersTableModel
from src.main.python.plotlyst.model.common import SelectionItemsModel
from src.main.python.plotlyst.model.novel import NovelTagsModel
from src.main.python.plotlyst.service.cache import acts_registry
from src.main.python.plotlyst.service.persistence import RepositoryPersistenceManager, delete_plot
from src.main.python.plotlyst.settings import STORY_LINE_COLOR_CODES
from src.main.python.plotlyst.view.common import link_buttons_to_pages, action
from src.main.python.plotlyst.view.dialog.novel import PlotValueEditorDialog
from src.main.python.plotlyst.view.dialog.utility import IconSelectorDialog
from src.main.python.plotlyst.view.generated.beat_widget_ui import Ui_BeatWidget
from src.main.python.plotlyst.view.generated.imported_novel_overview_ui import Ui_ImportedNovelOverview
from src.main.python.plotlyst.view.generated.plot_editor_widget_ui import Ui_PlotEditor
from src.main.python.plotlyst.view.generated.plot_widget_ui import Ui_PlotWidget
from src.main.python.plotlyst.view.generated.story_structure_character_link_widget_ui import \
    Ui_StoryStructureCharacterLink
from src.main.python.plotlyst.view.generated.story_structure_selector_dialog_ui import Ui_StoryStructureSelectorDialog
from src.main.python.plotlyst.view.generated.story_structure_settings_ui import Ui_StoryStructureSettings
from src.main.python.plotlyst.view.icons import IconRegistry, avatars
from src.main.python.plotlyst.view.layout import group
from src.main.python.plotlyst.view.widget.button import SecondaryActionPushButton
from src.main.python.plotlyst.view.widget.display import Subtitle
from src.main.python.plotlyst.view.widget.items_editor import ItemsEditorWidget
from src.main.python.plotlyst.view.widget.labels import LabelsEditorWidget, PlotValueLabel
from src.main.python.plotlyst.view.widget.scenes import SceneStoryStructureWidget
from src.main.python.plotlyst.view.widget.utility import ColorPicker


class _StoryStructureButton(QPushButton):
    def __init__(self, structure: StoryStructure, novel: Novel, parent=None):
        super(_StoryStructureButton, self).__init__(parent)
        self._structure = structure
        self.novel = novel
        self.setText(structure.title)
        self.setCheckable(True)
        self.setCursor(Qt.CursorShape.PointingHandCursor)
        self.setSizePolicy(QSizePolicy.Policy.MinimumExpanding, QSizePolicy.Policy.Maximum)
        if self._structure.character_id:
            self.setIcon(avatars.avatar(self._structure.character(self.novel)))
        elif self._structure.icon:
            self.setIcon(IconRegistry.from_name(self._structure.icon, self._structure.icon_color))

        self.setStyleSheet('''
            QPushButton {
                background-color: qlineargradient(x1: 0, y1: 0, x2: 0, y2: 0,
                                      stop: 0 #f8edeb);
                border: 2px solid #fec89a;
                border-radius: 6px;
                padding: 2px;
            }
            QPushButton:checked {
                background-color: qlineargradient(x1: 0, y1: 0, x2: 0, y2: 0,
                                      stop: 0 #ffd7ba);
                border: 3px solid #FD9235;
                padding: 1px;
            }
            ''')
        self._toggled(self.isChecked())
        self.installEventFilter(OpacityEventFilter(self, 0.7, 0.5, ignoreCheckedButton=True))
        self.toggled.connect(self._toggled)

    def structure(self) -> StoryStructure:
        return self._structure

    def _toggled(self, toggled: bool):
        translucent(self, 1.0 if toggled else 0.5)
        font = self.font()
        font.setBold(toggled)
        self.setFont(font)


class StoryStructurePreview(QWidget):
    def __init__(self, parent=None):
        super().__init__(parent)


class BeatWidget(QFrame, Ui_BeatWidget, EventListener):
    beatHighlighted = pyqtSignal(StoryBeat)
    beatToggled = pyqtSignal(StoryBeat)

    def __init__(self, beat: StoryBeat, parent=None):
        super(BeatWidget, self).__init__(parent)
        self.setupUi(self)
        self.beat = beat
        self.lblTitle.setText(self.beat.text)
        bold(self.lblTitle)
        self.lblDescription.setText(self.beat.description)
        transparent(self.lblTitle)
        transparent(self.lblDescription)
        transparent(self.btnIcon)
        if beat.icon:
            self.btnIcon.setIcon(IconRegistry.from_name(beat.icon, beat.icon_color))
        self.lblTitle.setStyleSheet(f'color: {beat.icon_color};')

        retain_when_hidden(self.cbToggle)

        self.cbToggle.setHidden(True)
        if not self._canBeToggled():
            self.cbToggle.setDisabled(True)
        self.cbToggle.toggled.connect(self._beatToggled)
        self.cbToggle.clicked.connect(self._beatClicked)
        self.cbToggle.setChecked(self.beat.enabled)

        self.scene: Optional[Scene] = None
        self.repo = RepositoryPersistenceManager.instance()

        self.refresh()

        self.installEventFilter(self)

        self.textSynopsis.textChanged.connect(self._synopsisEdited)
        event_dispatcher.register(self, SceneChangedEvent)
        event_dispatcher.register(self, SceneDeletedEvent)

    def refresh(self):
        self.stackedWidget.setCurrentWidget(self.pageInfo)
        for b in acts_registry.occupied_beats():
            if b.id == self.beat.id:
                self.stackedWidget.setCurrentWidget(self.pageScene)
                self.scene = acts_registry.scene(b)
                if self.scene:
                    self.lblSceneTitle.setText(self.scene.title)
                    self.textSynopsis.setText(self.scene.synopsis)
                    if self.scene.pov:
                        self.btnPov.setIcon(avatars.avatar(self.scene.pov))
                    if self.scene.type == SceneType.ACTION:
                        self.btnSceneType.setIcon(
                            IconRegistry.action_scene_icon(self.scene.outcome_resolution(),
                                                           self.scene.outcome_trade_off()))
                    elif self.scene.type == SceneType.REACTION:
                        self.btnSceneType.setIcon(IconRegistry.reaction_scene_icon())
                else:
                    self.textSynopsis.clear()

    @overrides
    def event_received(self, event: Event):
        self.refresh()

    @overrides
    def eventFilter(self, watched: QObject, event: QEvent) -> bool:
        if event.type() == QEvent.Type.Enter:
            if self._canBeToggled() and self._infoPage():
                self.cbToggle.setVisible(True)
            self.setStyleSheet('.BeatWidget {background-color: #DBF5FA;}')
            self.beatHighlighted.emit(self.beat)
        elif event.type() == QEvent.Type.Leave:
            if self._canBeToggled() and self._infoPage():
                self.cbToggle.setHidden(True)
            self.setStyleSheet('.BeatWidget {background-color: white;}')

        return super(BeatWidget, self).eventFilter(watched, event)

    def _infoPage(self) -> bool:
        return self.stackedWidget.currentWidget() == self.pageInfo

    def _scenePage(self) -> bool:
        return self.stackedWidget.currentWidget() == self.pageScene

    def _canBeToggled(self):
        if self.beat.text == 'Midpoint' or self.beat.ends_act:
            return False
        return True

    def _beatToggled(self, toggled: bool):
        translucent(self, 1 if toggled else 0.5)
        bold(self.lblTitle, toggled)

    def _beatClicked(self, checked: bool):
        self.beat.enabled = checked
        self.beatToggled.emit(self.beat)

    def _synopsisEdited(self):
        if self.scene:
            self.scene.synopsis = self.textSynopsis.toPlainText()
            self.repo.update_scene(self.scene)


class StoryStructureCharacterLinkWidget(QWidget, Ui_StoryStructureCharacterLink, EventListener):
    linkCharacter = pyqtSignal(Character)
    unlinkCharacter = pyqtSignal(Character)

    def __init__(self, novel: Novel, parent=None):
        super(StoryStructureCharacterLinkWidget, self).__init__(parent)
        self.setupUi(self)
        self.novel = novel
        self.wdgCharacters.setExclusive(False)
        self.wdgCharacters.setCharacters(novel.characters, checkAll=False)
        self.wdgCharacters.characterToggled.connect(self._characterToggled)
        event_dispatcher.register(self, NovelStoryStructureUpdated)

        self.refresh()

    @overrides
    def event_received(self, event: Event):
        if isinstance(event, NovelStoryStructureUpdated):
            self.refresh()

    def refresh(self):
        self.wdgCharacters.clear()
        for char in self.novel.characters:
            if char is self.novel.active_story_structure.character(self.novel):
                self.wdgCharacters.addCharacter(char)
            else:
                self.wdgCharacters.addCharacter(char, checked=False)

    def _characterToggled(self, character: Character, toggled: bool):
        if toggled:
            self.linkCharacter.emit(character)
        else:
            self.unlinkCharacter.emit(character)


class _AbstractStructureEditorWidget(QWidget):
    def __init__(self, parent=None):
        super(_AbstractStructureEditorWidget, self).__init__(parent)
        vbox(self)
        self.wdgPreview = SceneStoryStructureWidget(self)
        self.wdgPreview.setCheckOccupiedBeats(False)
        self.wdgPreview.setBeatCursor(Qt.CursorShape.ArrowCursor)
        self.wdgPreview.setBeatsMoveable(True)
        self.wdgPreview.setActsClickable(False)
        self.wdgPreview.setActsResizeable(True)
        # self.wdgPreview.actsResized.connect(lambda: emit_event(NovelStoryStructureUpdated(self)))
        # self.wdgPreview.beatMoved.connect(lambda: emit_event(NovelStoryStructureUpdated(self)))


class _ThreeActStructureEditorWidget(_AbstractStructureEditorWidget):
    def __init__(self, novel: Novel, parent=None):
        super(_ThreeActStructureEditorWidget, self).__init__(parent)
        self.wdgPreview.setStructure(novel, copy.deepcopy(three_act_structure))
        self.layout().addWidget(self.wdgPreview)


class StoryStructureSelectorDialog(QDialog, Ui_StoryStructureSelectorDialog):
    def __init__(self, novel: Novel, parent=None):
        super(StoryStructureSelectorDialog, self).__init__(parent)
        self.setupUi(self)
        self._novel = novel
        self.setWindowIcon(IconRegistry.story_structure_icon())
        self.btnThreeAct.setIcon(IconRegistry.from_name('mdi.numeric-3-circle-outline', color_on=ACT_THREE_COLOR))
        self.btnSaveTheCat.setIcon(IconRegistry.from_name('fa5s.cat'))
        self.buttonGroup.buttonClicked.connect(self._structureChanged)
        self._structure: Optional[StoryStructure] = None
        self._structureChanged()

    def structure(self) -> Optional[StoryStructure]:
        return self._structure

    @staticmethod
    def display(novel: Novel) -> Optional[StoryStructure]:
        dialog = StoryStructureSelectorDialog(novel)

        result = dialog.exec()

        if result == QDialog.DialogCode.Accepted:
            return dialog.structure()

        return None

    def _structureChanged(self):
        if self.btnThreeAct.isChecked():
            self._structure = three_act_structure
            self.stackedWidget.setCurrentWidget(self.pageThreeAct)
            if self.pageThreeAct.layout().count() == 0:
                self.pageThreeAct.layout().addWidget(_ThreeActStructureEditorWidget(self._novel, self))
        elif self.btnSaveTheCat.isChecked():
            self._structure = save_the_cat
            self.stackedWidget.setCurrentWidget(self.pageSaveTheCat)


class StoryStructureEditor(QWidget, Ui_StoryStructureSettings):
    def __init__(self, parent=None):
        super(StoryStructureEditor, self).__init__(parent)
        self.setupUi(self)
        flow(self.wdgTemplates)

        self.btnTemplateEditor.setIcon(IconRegistry.plus_edit_icon())
        self.btnLinkCharacter.setIcon(IconRegistry.character_icon())
        self.btnLinkCharacter.setStyleSheet('''
            QPushButton {
                border: 2px dotted grey;
                border-radius: 6px;
                font: italic;
            }
            QPushButton:hover {
                border: 2px dotted darkBlue;
            }
        ''')
        self.btnTemplateEditor.clicked.connect(self._selectTemplateStructure)
        self.wdgCharacterLink: Optional[StoryStructureCharacterLinkWidget] = None

        self._btnDelete = QToolButton()
        self._btnDelete.setIcon(IconRegistry.minus_icon())
        self._btnDelete.clicked.connect(self._removeStructure)
        self.horizontalLayout.addWidget(self._btnDelete)
        self.btnGroupStructure = QButtonGroup()
        self.btnGroupStructure.setExclusive(True)

        self.__initWdgPReview()

        self.novel: Optional[Novel] = None
        self.beats.installEventFilter(self)
        self.repo = RepositoryPersistenceManager.instance()

    @overrides
    def eventFilter(self, watched: QObject, event: QEvent) -> bool:
        if event.type() == QEvent.Type.Leave:
            self.wdgPreview.unhighlightBeats()

        return super(StoryStructureEditor, self).eventFilter(watched, event)

    def setNovel(self, novel: Novel):
        self.novel = novel
        self.wdgCharacterLink = StoryStructureCharacterLinkWidget(self.novel)
        self.wdgCharacterLink.linkCharacter.connect(self._linkCharacter)
        self.wdgCharacterLink.unlinkCharacter.connect(self._unlinkCharacter)
        btn_popup(self.btnLinkCharacter, self.wdgCharacterLink)
        for structure in self.novel.story_structures:
            self._addStructure(structure)

    def _addStructure(self, structure: StoryStructure):
        btn = _StoryStructureButton(structure, self.novel)
        btn.toggled.connect(partial(self._activeStructureToggled, structure))
        btn.clicked.connect(partial(self._activeStructureClicked, structure))
        self.btnGroupStructure.addButton(btn)
        self.wdgTemplates.layout().addWidget(btn)
        if structure.active:
            btn.setChecked(True)

        self._btnDelete.setEnabled(len(self.novel.story_structures) > 1)

    def _removeStructure(self):
        if len(self.novel.story_structures) < 2:
            return
        to_be_removed = None
        activate_new = False
        structure = self.novel.active_story_structure
        for btn in self.btnGroupStructure.buttons():
            if btn.structure().id == structure.id and btn.structure().character_id == structure.character_id:
                to_be_removed = btn
                if btn.isChecked():
                    activate_new = True
                break

        if not to_be_removed:
            return

        self.btnGroupStructure.removeButton(to_be_removed)
        self.wdgTemplates.layout().removeWidget(to_be_removed)
        gc(to_be_removed)
        self.novel.story_structures.remove(structure)
        if activate_new and self.btnGroupStructure.buttons():
            self.btnGroupStructure.buttons()[0].setChecked(True)
            emit_event(NovelStoryStructureUpdated(self))
        self.repo.update_novel(self.novel)
        self._btnDelete.setEnabled(len(self.novel.story_structures) > 1)

    def _linkCharacter(self, character: Character):
        new_structure = copy.deepcopy(self.novel.active_story_structure)
        new_structure.set_character(character)
        self.novel.story_structures.append(new_structure)
        self._addStructure(new_structure)
        self.repo.update_novel(self.novel)
        emit_event(NovelStoryStructureUpdated(self))

    def _unlinkCharacter(self, character: Character):
        active_structure_id = self.novel.active_story_structure.id
        matched_structures = [x for x in self.novel.story_structures if
                              x.id == active_structure_id and x.character_id == character.id]
        if matched_structures:
            for st in matched_structures:
                self.novel.story_structures.remove(st)
                self._removeStructure(st)

    def _selectTemplateStructure(self):
        structure: Optional[StoryStructure] = StoryStructureSelectorDialog.display(self.novel)
        if structure:
            self.novel.story_structures.append(structure)
            self._addStructure(structure)

    def _activeStructureToggled(self, structure: StoryStructure, toggled: bool):
        if not toggled:
            return
        clear_layout(self.beats.layout())

        for struct in self.novel.story_structures:
            struct.active = False
        structure.active = True
        acts_registry.refresh()

        if self.wdgPreview.novel is not None:
            item = self.layout().takeAt(1)
            gc(item.widget())
            self.wdgPreview = SceneStoryStructureWidget(self)
            self.__initWdgPReview()
            self.layout().insertWidget(1, self.wdgPreview)
        self.wdgPreview.setStructure(self.novel)
        row = 0
        col = 0
        for beat in structure.beats:
            if beat.type != StoryBeatType.BEAT:
                continue
            wdg = BeatWidget(beat)
            if beat.act - 1 > col:  # new act
                self.beats.layout().addWidget(vspacer(), row + 1, col)
                col = beat.act - 1
                row = 0
            self.beats.layout().addWidget(wdg, row, col)
            row += 1
            wdg.beatHighlighted.connect(self.wdgPreview.highlightBeat)
            wdg.beatToggled.connect(self._beatToggled)

    def __initWdgPReview(self):
        self.wdgPreview.setCheckOccupiedBeats(False)
        self.wdgPreview.setBeatCursor(Qt.CursorShape.ArrowCursor)
        self.wdgPreview.setBeatsMoveable(True)
        self.wdgPreview.setActsClickable(False)
        self.wdgPreview.setActsResizeable(True)
        self.wdgPreview.actsResized.connect(lambda: emit_event(NovelStoryStructureUpdated(self)))
        self.wdgPreview.beatMoved.connect(lambda: emit_event(NovelStoryStructureUpdated(self)))

    def _activeStructureClicked(self, structure: StoryStructure, toggled: bool):
        if not toggled:
            return

        self.repo.update_novel(self.novel)
        emit_event(NovelStoryStructureUpdated(self))

    def _beatToggled(self, beat: StoryBeat):
        self.wdgPreview.toggleBeatVisibility(beat)
        self.repo.update_novel(self.novel)

    # def _structureSelectionChanged(self, structure: StoryStructure, toggled: bool):
    #     if toggled:
    #         self.novel.story_structures.append(structure)
    #         self._addStructure(structure)
    #     else:
    #         matched_structures = [x for x in self.novel.story_structures if x.id == structure.id]
    #         if matched_structures:
    #             for st in matched_structures:
    #                 self.novel.story_structures.remove(st)
    #         self._removeStructure(structure)
    #
    #     self.repo.update_novel(self.novel)


class TagLabelsEditor(LabelsEditorWidget):

    def __init__(self, novel: Novel, tagType: TagType, tags: List[Tag], parent=None):
        self.novel = novel
        self.tagType = tagType
        self.tags = tags
        super(TagLabelsEditor, self).__init__(checkable=False, parent=parent)
        self.btnEdit.setIcon(IconRegistry.tag_plus_icon())
        self.editor.model.item_edited.connect(self._updateTags)
        self._updateTags()

    @overrides
    def _initPopupWidget(self) -> QWidget:
        self.editor: ItemsEditorWidget = super(TagLabelsEditor, self)._initPopupWidget()
        self.editor.setBgColorFieldEnabled(True)
        return self.editor

    @overrides
    def _initModel(self) -> SelectionItemsModel:
        return NovelTagsModel(self.novel, self.tagType, self.tags)

    @overrides
    def items(self) -> List[SelectionItem]:
        return self.tags

    def _updateTags(self):
        self._wdgLabels.clear()
        self._addItems(self.tags)


class TagTypeDisplay(QWidget):
    def __init__(self, novel: Novel, tagType: TagType, parent=None):
        super(TagTypeDisplay, self).__init__(parent)
        self.tagType = tagType
        self.novel = novel

        vbox(self)
        self.subtitle = Subtitle(self)
        self.subtitle.lblTitle.setText(tagType.text)
        self.subtitle.lblDescription.setText(tagType.description)
        if tagType.icon:
            self.subtitle.setIconName(tagType.icon, tagType.icon_color)
        self.labelsEditor = TagLabelsEditor(self.novel, tagType, self.novel.tags[tagType])
        self.layout().addWidget(self.subtitle)
        self.layout().addWidget(group(spacer(20), self.labelsEditor))


class TagsEditor(QWidget):
    def __init__(self, parent=None):
        super(TagsEditor, self).__init__(parent)
        self.novel: Optional[Novel] = None
        vbox(self)

    def setNovel(self, novel: Novel):
        self.novel = novel

        for tag_type in self.novel.tags.keys():
            self.layout().addWidget(TagTypeDisplay(self.novel, tag_type, self))


class ImportedNovelOverview(QWidget, Ui_ImportedNovelOverview):
    def __init__(self, parent=None):
        super(ImportedNovelOverview, self).__init__(parent)
        self.setupUi(self)
        self.btnCharacters.setIcon(IconRegistry.character_icon())
        self.btnLocations.setIcon(IconRegistry.location_icon())
        self.btnScenes.setIcon(IconRegistry.scene_icon())

        link_buttons_to_pages(self.stackedWidget,
                              [(self.btnCharacters, self.pageCharacters), (self.btnLocations, self.pageLocations),
                               (self.btnScenes, self.pageScenes)])

        self._charactersModel: Optional[CharactersTableModel] = None
        # self._chaptersModel: Optional[ChaptersTreeModel] = None

    def setNovel(self, novel: Novel):
        self.lblTitle.setText(novel.title)

        if novel.characters:
            self._charactersModel = CharactersTableModel(novel)
            self.lstCharacters.setModel(self._charactersModel)
            self.btnCharacters.setChecked(True)
        else:
            self.btnCharacters.setDisabled(True)

        if novel.scenes:
            # self._chaptersModel = ChaptersTreeModel(novel)
            # self.treeChapters.setModel(self._chaptersModel)
            # self.treeChapters.expandAll()
            # self.treeChapters.header().setSectionResizeMode(0, QHeaderView.ResizeMode.Stretch)
            # self.treeChapters.hideColumn(ChaptersTreeModel.ColPlus)
            if not self.btnLocations.isChecked():
                self.btnScenes.setChecked(True)


class PlotWidget(QFrame, Ui_PlotWidget):
    removalRequested = pyqtSignal()

    def __init__(self, novel: Novel, plot: Plot, parent=None):
        super(PlotWidget, self).__init__(parent)
        self.setupUi(self)
        self.novel = novel
        self.plot = plot

        incr_font(self.lineName)
        bold(self.lineName)
        self.lineName.setText(self.plot.text)
        self.lineName.textChanged.connect(self._nameEdited)
        self.textQuestion.setPlainText(self.plot.question)
        self.textQuestion.textChanged.connect(self._questionChanged)

        flow(self.wdgValues)

        for value in self.plot.values:
            self._addValue(value)

        self._btnAddValue = SecondaryActionPushButton(self)
        self._btnAddValue.setText('Attach story value')
        self.wdgValues.layout().addWidget(self._btnAddValue)
        self._btnAddValue.clicked.connect(self._newValue)

        self.installEventFilter(VisibilityToggleEventFilter(target=self.btnRemove, parent=self))

        self._updateIcon()

        iconMenu = QMenu(self.btnPlotIcon)

        colorAction = QWidgetAction(iconMenu)
        colorPicker = ColorPicker(self)
        colorPicker.setFixedSize(300, 150)
        colorPicker.colorPicked.connect(self._colorChanged)
        colorAction.setDefaultWidget(colorPicker)
        colorMenu = QMenu('Color', iconMenu)
        colorMenu.setIcon(IconRegistry.from_name('fa5s.palette'))
        colorMenu.addAction(colorAction)

        iconMenu.addMenu(colorMenu)
        iconMenu.addSeparator()
        iconMenu.addAction(
            action('Change icon', icon=IconRegistry.icons_icon(), slot=self._changeIcon, parent=iconMenu))
        btn_popup_menu(self.btnPlotIcon, iconMenu)

        self.btnRemove.clicked.connect(self.removalRequested.emit)
        self.installEventFilter(self)

        self.repo = RepositoryPersistenceManager.instance()

    @overrides
    def eventFilter(self, watched: QObject, event: QEvent) -> bool:
        if event.type() == QEvent.Type.Enter:
            self.setStyleSheet(f'''
            .PlotWidget {{
                background-color: #dee2e6;
                border-radius: 6px;
                border-left: 8px solid {self.plot.icon_color};
            }}''')
        elif event.type() == QEvent.Type.Leave:
            self.setStyleSheet(f'.PlotWidget {{border-radius: 6px; border-left: 8px solid {self.plot.icon_color};}}')

        return super(PlotWidget, self).eventFilter(watched, event)

    def _updateIcon(self):
        self.setStyleSheet(f'.PlotWidget {{border-radius: 6px; border-left: 8px solid {self.plot.icon_color};}}')
        if self.plot.icon:
            self.btnPlotIcon.setIcon(IconRegistry.from_name(self.plot.icon, self.plot.icon_color))

    def _nameEdited(self, name: str):
        self.plot.text = name
        self.repo.update_novel(self.novel)

    def _questionChanged(self):
        self.plot.question = self.textQuestion.toPlainText()
        self.repo.update_novel(self.novel)

    def _changeIcon(self):
        result = IconSelectorDialog(self).display(QColor(self.plot.icon_color))
        if result:
            self.plot.icon = result[0]
            self.plot.icon_color = result[1].name()
            self._updateIcon()
            self.repo.update_novel(self.novel)

    def _colorChanged(self, color: QColor):
        self.plot.icon_color = color.name()
        self._updateIcon()
        self.repo.update_novel(self.novel)

    def _newValue(self):
        value = PlotValueEditorDialog().display()
        if value:
            self.plot.values.append(value)
            self.wdgValues.layout().removeWidget(self._btnAddValue)
            self._addValue(value)
            self.wdgValues.layout().addWidget(self._btnAddValue)

            self.repo.update_novel(self.novel)

    def _addValue(self, value: PlotValue):
        label = PlotValueLabel(value, parent=self.wdgValues, removalEnabled=True)
        self.wdgValues.layout().addWidget(label)
        label.removalRequested.connect(partial(self._removeValue, label))

    def _removeValue(self, widget: PlotValueLabel):
        if app_env.test_env():
            self.__destroyValue(widget)
        else:
            anim = qtanim.fade_out(widget, duration=150, hide_if_finished=False)
            anim.finished.connect(partial(self.__destroyValue, widget))

    def __destroyValue(self, widget: PlotValueLabel):
        self.plot.values.remove(widget.value)
        self.repo.update_novel(self.novel)
        self.wdgValues.layout().removeWidget(widget)
        gc(widget)


class PlotEditor(QWidget, Ui_PlotEditor):
    def __init__(self, novel: Novel, parent=None):
        super(PlotEditor, self).__init__(parent)
        self.setupUi(self)
        self.novel = novel
        for plot in self.novel.plots:
            self._addPlotWidget(plot)

        italic(self.btnAdd)
        self.btnAdd.setIcon(IconRegistry.plus_icon('grey'))
        menu = QMenu(self.btnAdd)
        menu.addAction(IconRegistry.cause_and_effect_icon(), 'Main plot', lambda: self.newPlot(PlotType.Main))
        menu.addAction(IconRegistry.conflict_self_icon(), 'Internal plot', lambda: self.newPlot(PlotType.Internal))
        menu.addAction(IconRegistry.subplot_icon(), 'Subplot', lambda: self.newPlot(PlotType.Subplot))
        btn_popup_menu(self.btnAdd, menu)

        self.repo = RepositoryPersistenceManager.instance()

    def _addPlotWidget(self, plot: Plot) -> PlotWidget:
        widget = PlotWidget(self.novel, plot)
        margins(widget, left=15)
        widget.removalRequested.connect(partial(self._remove, widget))
        self.scrollAreaWidgetContents.layout().insertWidget(self.scrollAreaWidgetContents.layout().count() - 2, widget)

        return widget

    def newPlot(self, plot_type: PlotType):
        if plot_type == PlotType.Internal:
            name = 'Internal plot'
            icon = 'mdi.mirror'
        elif plot_type == PlotType.Subplot:
            name = 'Subplot'
            icon = 'mdi.source-branch'
        else:
            name = 'Main plot'
            icon = 'mdi.ray-start-arrow'
        plot = Plot(name, plot_type=plot_type, icon=icon)
        self.novel.plots.append(plot)
        plot.icon_color = STORY_LINE_COLOR_CODES[(len(self.novel.plots) - 1) % len(STORY_LINE_COLOR_CODES)]
        widget = self._addPlotWidget(plot)
        widget.lineName.setFocus()

        self.repo.update_novel(self.novel)

    def _remove(self, widget: PlotWidget):
        if ask_confirmation(f'Are you sure you want to delete the plot {widget.plot.text}?'):
            if app_env.test_env():
                self.__destroy(widget)
            else:
                anim = qtanim.fade_out(widget, duration=150)
                anim.finished.connect(partial(self.__destroy, widget))

    def __destroy(self, widget: PlotWidget):
        delete_plot(self.novel, widget.plot)

        self.scrollAreaWidgetContents.layout().removeWidget(widget)
        gc(widget)<|MERGE_RESOLUTION|>--- conflicted
+++ resolved
@@ -24,12 +24,8 @@
 import qtanim
 from PyQt6.QtCore import Qt, QEvent, QObject, pyqtSignal
 from PyQt6.QtGui import QColor
-<<<<<<< HEAD
-from PyQt6.QtWidgets import QWidget, QPushButton, QSizePolicy, QFrame, QButtonGroup, QHeaderView, QMenu, QWidgetAction, \
+from PyQt6.QtWidgets import QWidget, QPushButton, QSizePolicy, QFrame, QButtonGroup, QMenu, QWidgetAction, \
     QDialog, QToolButton
-=======
-from PyQt6.QtWidgets import QWidget, QPushButton, QSizePolicy, QFrame, QButtonGroup, QMenu, QWidgetAction
->>>>>>> 7e8d0e6c
 from overrides import overrides
 from qthandy import vspacer, spacer, translucent, transparent, btn_popup, gc, bold, clear_layout, flow, vbox, incr_font, \
     margins, italic, btn_popup_menu, ask_confirmation, retain_when_hidden
