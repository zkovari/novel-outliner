--- conflicted
+++ resolved
@@ -35,13 +35,6 @@
 from src.main.python.plotlyst.view.icons import IconRegistry
 
 
-<<<<<<< HEAD
-from src.main.python.plotlyst.view.common import wrap, label
-from src.main.python.plotlyst.view.icons import IconRegistry
-from src.main.python.plotlyst.view.layout import group
-from src.main.python.plotlyst.view.widget.button import SecondaryActionPushButton
-from src.main.python.plotlyst.view.widget.display import Icon
-=======
 class LifeStage(Enum):
     Infancy = auto()
     Preschool = auto()
@@ -115,7 +108,6 @@
             return "Retirement transition, legacy considerations, and life reflection."
         elif self == LifeStage.Senior:
             return "Health management, end-of-life planning, and legacy concerns."
->>>>>>> 83c10d37
 
 
 class CharacterAgeEditor(QWidget):
@@ -222,25 +214,6 @@
             if value > self._slider.maximum():
                 self._slider.setValue(self._slider.maximum())
             else:
-<<<<<<< HEAD
-                self._dial.setValue(value)
-
-        self.valueChanged.emit(value)
-
-
-class EnneagramSelector(SecondaryActionPushButton):
-    def __init__(self, parent=None):
-        super().__init__(parent)
-
-        vbox(self)
-        self.layout().addWidget(label('Test'))
-
-    def value(self):
-        pass
-
-    def setValue(self, value):
-        pass
-=======
                 self._slider.setValue(value)
         self._setStageFromAge(value)
         self.valueChanged.emit(value)
@@ -277,4 +250,17 @@
         self._btnStage.setText(stage.display_name())
         self._btnStage.setIcon(IconRegistry.from_name(stage.icon()))
         self._text.setText(stage.description())
->>>>>>> 83c10d37
+
+        
+class EnneagramSelector(SecondaryActionPushButton):
+    def __init__(self, parent=None):
+        super().__init__(parent)
+
+        vbox(self)
+        self.layout().addWidget(label('Test'))
+
+    def value(self):
+        pass
+
+    def setValue(self, value):
+        pass