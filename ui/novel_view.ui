--- conflicted
+++ resolved
@@ -333,11 +333,7 @@
    <item>
     <widget class="QStackedWidget" name="stackedWidget">
      <property name="currentIndex">
-<<<<<<< HEAD
-      <number>2</number>
-=======
       <number>3</number>
->>>>>>> 6862f751
      </property>
      <widget class="QWidget" name="pageStructure">
       <layout class="QVBoxLayout" name="verticalLayout_4">
@@ -598,13 +594,8 @@
            <rect>
             <x>0</x>
             <y>0</y>
-<<<<<<< HEAD
-            <width>94</width>
-            <height>24</height>
-=======
             <width>642</width>
             <height>455</height>
->>>>>>> 6862f751
            </rect>
           </property>
           <property name="sizePolicy">
