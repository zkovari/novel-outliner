--- conflicted
+++ resolved
@@ -7,11 +7,7 @@
     <x>0</x>
     <y>0</y>
     <width>754</width>
-<<<<<<< HEAD
-    <height>597</height>
-=======
     <height>605</height>
->>>>>>> 8d93482e
    </rect>
   </property>
   <property name="mouseTracking">
